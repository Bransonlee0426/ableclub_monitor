from fastapi import APIRouter, Depends, status, HTTPException
from sqlalchemy.orm import Session

from schemas.notify_setting import (
    NotifySettingCreate, 
    NotifySettingUpdate, 
    NotifySettingResponse
)
from schemas.response import SuccessResponse, ErrorCodes
from core.unified_error_handler import BusinessLogicException
from crud import notify_setting as crud_notify_setting
from dependencies import get_current_active_user
from models.user import User
from models.notify_setting import NotifySetting
from database.session import get_db

router = APIRouter()



@router.get(
    "/",
    response_model=SuccessResponse[NotifySettingResponse],
    summary="查詢當前使用者的通知設定",
    description="取得當前使用者的通知設定，採用 Singleton Resource 設計模式，每個使用者僅有一組通知設定。",
    responses={
        200: {
            "description": "查詢成功",
            "content": {
                "application/json": {
                    "example": {
                        "success": True,
                        "message": "查詢成功",
                        "data": {
                            "id": 1,
                            "user_id": 1,
                            "notify_type": "email",
                            "email_address": "user@example.com",
                            "is_active": True,
                            "created_at": "2024-01-01T00:00:00",
                            "updated_at": "2024-01-01T00:00:00",
                            "keywords": ["Python", "FastAPI"]
                        }
                    }
                }
            }
        },
        404: {
            "description": "通知設定不存在",
            "content": {
                "application/json": {
                    "example": {
                        "success": False,
                        "message": "找不到通知設定",
                        "error_code": "RESOURCE_NOT_FOUND"
                    }
                }
            }
        }
    }
)
async def read_my_settings(
    current_user: User = Depends(get_current_active_user),
    db: Session = Depends(get_db)
):
    """
    Get notification settings for the current user.
    
    Uses Singleton Resource pattern where each user has exactly one notification setting.
    Raises 404 if no settings exist for the current user.
    """
    # Extract user_id as integer (current_user.id contains the actual integer value)
    user_id: int = int(current_user.id)  # type: ignore
    
    notify_setting = crud_notify_setting.get_by_owner(db, owner_id=user_id)
    
    if not notify_setting:
        raise HTTPException(
            status_code=status.HTTP_404_NOT_FOUND,
            detail="找不到通知設定"
        )
    
    # Get user's keywords from the eagerly loaded relationship
    try:
        # Use the pre-loaded keywords from the user relationship
        keywords_list = [keyword.keyword for keyword in notify_setting.user.keywords] if notify_setting.user and notify_setting.user.keywords else []
    except Exception:
        # If accessing pre-loaded keywords fails, use empty list to avoid breaking the main operation
        keywords_list = []
    
    # Create response with keywords
    setting_dict = {
        "id": notify_setting.id,
        "user_id": notify_setting.user_id,
        "notify_type": notify_setting.notify_type,
        "email_address": notify_setting.email_address,
        "is_active": notify_setting.is_active,
        "created_at": notify_setting.created_at,
        "updated_at": notify_setting.updated_at,
        "keywords": keywords_list
    }
    
    setting_response = NotifySettingResponse.model_validate(setting_dict)
    return SuccessResponse(data=setting_response, message="查詢成功")


@router.post(
    "/",
    response_model=SuccessResponse[NotifySettingResponse],
    status_code=status.HTTP_201_CREATED,
    summary="建立當前使用者的通知設定",
    description="為當前使用者建立通知設定，支援關鍵字設定。採用 Singleton Resource 設計，每個使用者只能有一組設定。支援條件式驗證：當 notify_type 為 'email' 時，email_address 為必填欄位。",
    responses={
        201: {
            "description": "通知設定建立成功",
            "content": {
                "application/json": {
                    "example": {
                        "success": True,
                        "message": "通知設定建立成功",
                        "data": {
                            "id": 1,
                            "user_id": 1,
                            "notify_type": "email",
                            "email_address": "user@example.com",
                            "is_active": True,
                            "created_at": "2024-01-01T00:00:00",
                            "updated_at": "2024-01-01T00:00:00",
                            "keywords": ["Python", "FastAPI"]
                        }
                    }
                }
            }
        },
        400: {
            "description": "驗證錯誤",
            "content": {
                "application/json": {
                    "examples": {
                        "empty_notify_type": {
                            "summary": "通知類型為空",
                            "value": {
                                "success": False,
                                "message": "請確實填寫通知類型",
                                "error_code": "VALIDATION_ERROR"
                            }
                        },
                        "missing_email": {
                            "summary": "Email 通知缺少地址",
                            "value": {
                                "success": False,
                                "message": "Email 通知類型必須提供有效的 Email 地址",
                                "error_code": "VALIDATION_ERROR"
                            }
                        }
                    }
                }
            }
        },
        409: {
            "description": "通知設定已存在",
            "content": {
                "application/json": {
                    "example": {
                        "success": False,
                        "message": "Notify setting already exists for this user.",
                        "error_code": "RESOURCE_ALREADY_EXISTS"
                    }
                }
            }
        }
    }
)
async def create_my_setting(
    notify_setting_data: NotifySettingCreate,
    current_user: User = Depends(get_current_active_user),
    db: Session = Depends(get_db)
):
    """
    Create a new notification setting for the current user.
    
    Uses Singleton Resource pattern - only one setting per user is allowed.
    Validates that:
    - notify_type is not empty
    - If notify_type is 'email', email_address must be provided and valid
    - The user doesn't already have a setting
    """
    # Extract user_id as integer (current_user.id contains the actual integer value)
    user_id: int = int(current_user.id)  # type: ignore
    
    # Check if user already has a setting (Singleton Resource pattern)
    existing_setting = crud_notify_setting.get_by_owner(db, owner_id=user_id)
    
    if existing_setting:
        raise HTTPException(
            status_code=status.HTTP_409_CONFLICT,
            detail="Notify setting already exists for this user."
        )
    
    # Create the notification setting (with keywords if provided)
    db_notify_setting = crud_notify_setting.create_with_owner(
        db=db,
        owner_id=user_id,
        obj_in=notify_setting_data
    )
    
<<<<<<< HEAD
    # Process keywords if provided
    if notify_setting_data.keywords:
        from crud import keyword as crud_keyword
        # Replace all existing keywords with new ones
        crud_keyword.replace_user_keywords(db, current_user.id, notify_setting_data.keywords)
    
    # Get the setting with keywords included for response
    settings_with_keywords, _ = crud_notify_setting.get_settings_with_keywords_by_user_id(
        db, current_user.id
    )
    
    # Find the created setting in the response
    created_setting = next(
        (setting for setting in settings_with_keywords if setting["id"] == db_notify_setting.id),
        None
    )
    
    if created_setting:
        setting_response = NotifySettingResponse.model_validate(created_setting)
    else:
        setting_response = NotifySettingResponse.model_validate(db_notify_setting)
        setting_response.keywords = notify_setting_data.keywords or []
=======
    # Get user's keywords from the eagerly loaded relationship
    try:
        # Use the pre-loaded keywords from the user relationship
        keywords_list = [keyword.keyword for keyword in db_notify_setting.user.keywords] if db_notify_setting.user and db_notify_setting.user.keywords else []
    except Exception:
        # If accessing pre-loaded keywords fails, use empty list to avoid breaking the main operation
        keywords_list = []
>>>>>>> f40f1bbb
    
    # Create response with keywords
    setting_dict = {
        "id": db_notify_setting.id,
        "user_id": db_notify_setting.user_id,
        "notify_type": db_notify_setting.notify_type,
        "email_address": db_notify_setting.email_address,
        "is_active": db_notify_setting.is_active,
        "created_at": db_notify_setting.created_at,
        "updated_at": db_notify_setting.updated_at,
        "keywords": keywords_list
    }
    
    setting_response = NotifySettingResponse.model_validate(setting_dict)
    
    # Return 201 response with SuccessResponse (same as GET endpoint)
    return SuccessResponse(data=setting_response, message="通知設定建立成功")


@router.put(
    "/",
    response_model=SuccessResponse[NotifySettingResponse],
    summary="更新當前使用者的通知設定",
    description="更新當前使用者的通知設定，支援關鍵字更新。支援部分更新，只更新提供的欄位。包含條件式驗證：如果最終狀態中 notify_type 為 'email'，則 email_address 不可為空。可更新關鍵字列表，提供空陣列將清空所有關鍵字。",
    responses={
        200: {
            "description": "更新成功",
            "content": {
                "application/json": {
                    "example": {
                        "success": True,
                        "message": "通知設定更新成功",
                        "data": {
                            "id": 1,
                            "user_id": 1,
                            "notify_type": "telegram",
                            "email_address": None,
                            "is_active": True,
                            "created_at": "2024-01-01T00:00:00",
                            "updated_at": "2024-01-01T01:00:00",
                            "keywords": ["React", "Vue"]
                        }
                    }
                }
            }
        },
        400: {
            "description": "驗證錯誤",
            "content": {
                "application/json": {
                    "example": {
                        "success": False,
                        "message": "Email 通知類型必須提供有效的 Email 地址",
                        "error_code": "VALIDATION_ERROR"
                    }
                }
            }
        },
        404: {
            "description": "通知設定不存在",
            "content": {
                "application/json": {
                    "example": {
                        "success": False,
                        "message": "找不到通知設定",
                        "error_code": "RESOURCE_NOT_FOUND"
                    }
                }
            }
        }
    }
)
async def update_my_setting(
    update_data: NotifySettingUpdate,
    current_user: User = Depends(get_current_active_user),
    db: Session = Depends(get_db)
):
    """
    Update the notification setting for the current user.
    
    Uses Singleton Resource pattern - updates the single setting for this user.
    Validates that:
    - The notification setting exists for the current user
    - If final state has notify_type as 'email', email_address must not be empty
    """
    # Extract user_id as integer (current_user.id contains the actual integer value)
    user_id: int = int(current_user.id)  # type: ignore
    
    # Get current setting to validate it exists and for final state validation
    current_setting = crud_notify_setting.get_by_owner(db, owner_id=user_id)
    
    if not current_setting:
        raise HTTPException(
            status_code=status.HTTP_404_NOT_FOUND,
            detail="找不到通知設定"
        )
    
    # Prepare final state for validation
    final_notify_type = update_data.notify_type if update_data.notify_type is not None else str(current_setting.notify_type)
    final_email_address = update_data.email_address if update_data.email_address is not None else (str(current_setting.email_address) if current_setting.email_address else None)
    
    # Validate final state
    if not crud_notify_setting.validate_final_state(final_notify_type, final_email_address):
        raise BusinessLogicException("Email 通知類型必須提供有效的 Email 地址", ErrorCodes.VALIDATION_ERROR, 400)
    
    # Update the setting
    updated_setting = crud_notify_setting.update(
        db=db,
        db_obj=current_setting,
        obj_in=update_data
    )
    
    # Get updated setting with eagerly loaded relationships
    updated_setting_with_relations = crud_notify_setting.get_by_owner(db, owner_id=user_id)
    
    # Get user's keywords from the eagerly loaded relationship
    try:
        # Use the pre-loaded keywords from the user relationship
        keywords_list = [keyword.keyword for keyword in updated_setting_with_relations.user.keywords] if updated_setting_with_relations.user and updated_setting_with_relations.user.keywords else []
    except Exception:
        # If accessing pre-loaded keywords fails, use empty list to avoid breaking the main operation
        keywords_list = []
    
    # Create response with keywords using the updated setting with relations
    setting_dict = {
        "id": updated_setting_with_relations.id,
        "user_id": updated_setting_with_relations.user_id,
        "notify_type": updated_setting_with_relations.notify_type,
        "email_address": updated_setting_with_relations.email_address,
        "is_active": updated_setting_with_relations.is_active,
        "created_at": updated_setting_with_relations.created_at,
        "updated_at": updated_setting_with_relations.updated_at,
        "keywords": keywords_list
    }
    
    setting_response = NotifySettingResponse.model_validate(setting_dict)
    return SuccessResponse(data=setting_response, message="通知設定更新成功")


@router.delete(
    "/",
    status_code=status.HTTP_204_NO_CONTENT,
    summary="刪除當前使用者的通知設定",
    description="刪除當前使用者的通知設定。採用 Singleton Resource 設計，刪除該使用者的唯一通知設定。",
    responses={
        204: {
            "description": "刪除成功"
        },
        404: {
            "description": "通知設定不存在",
            "content": {
                "application/json": {
                    "example": {
                        "success": False,
                        "message": "找不到通知設定",
                        "error_code": "RESOURCE_NOT_FOUND"
                    }
                }
            }
        }
    }
)
async def delete_my_setting(
    current_user: User = Depends(get_current_active_user),
    db: Session = Depends(get_db)
):
    """
    Delete the notification setting for the current user.
    
    Uses Singleton Resource pattern - deletes the single setting for this user.
    Returns 204 No Content on successful deletion.
    """
    # Extract user_id as integer (current_user.id contains the actual integer value)
    user_id: int = int(current_user.id)  # type: ignore
    
    # Check if setting exists
    current_setting = crud_notify_setting.get_by_owner(db, owner_id=user_id)
    
    if not current_setting:
        raise HTTPException(
            status_code=status.HTTP_404_NOT_FOUND,
            detail="找不到通知設定"
        )
    
    # Delete the setting
    crud_notify_setting.remove_by_owner(db=db, owner_id=user_id)
    
    # Return 204 No Content (FastAPI will handle the empty response)
    return None<|MERGE_RESOLUTION|>--- conflicted
+++ resolved
@@ -204,30 +204,6 @@
         obj_in=notify_setting_data
     )
     
-<<<<<<< HEAD
-    # Process keywords if provided
-    if notify_setting_data.keywords:
-        from crud import keyword as crud_keyword
-        # Replace all existing keywords with new ones
-        crud_keyword.replace_user_keywords(db, current_user.id, notify_setting_data.keywords)
-    
-    # Get the setting with keywords included for response
-    settings_with_keywords, _ = crud_notify_setting.get_settings_with_keywords_by_user_id(
-        db, current_user.id
-    )
-    
-    # Find the created setting in the response
-    created_setting = next(
-        (setting for setting in settings_with_keywords if setting["id"] == db_notify_setting.id),
-        None
-    )
-    
-    if created_setting:
-        setting_response = NotifySettingResponse.model_validate(created_setting)
-    else:
-        setting_response = NotifySettingResponse.model_validate(db_notify_setting)
-        setting_response.keywords = notify_setting_data.keywords or []
-=======
     # Get user's keywords from the eagerly loaded relationship
     try:
         # Use the pre-loaded keywords from the user relationship
@@ -235,7 +211,6 @@
     except Exception:
         # If accessing pre-loaded keywords fails, use empty list to avoid breaking the main operation
         keywords_list = []
->>>>>>> f40f1bbb
     
     # Create response with keywords
     setting_dict = {
