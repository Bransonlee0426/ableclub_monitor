from fastapi import FastAPI, Request, status, HTTPException
from fastapi.responses import JSONResponse, HTMLResponse
from fastapi.exceptions import RequestValidationError
from fastapi.middleware.cors import CORSMiddleware
from app.api.v1.api import api_router
from schemas.auth import ResponseModel
from core.config import settings

# Define server configurations for different environments
servers = [
    {
        "url": "http://127.0.0.1:8000",
        "description": "🔧 Local Development Server"
    },
    {
        "url": "https://ableclub-monitor-dev-205163530380.asia-east1.run.app",
        "description": "🚧 Development Environment (GCP Cloud Run)"
    },
    {
        "url": "https://ableclub-monitor-205163530380.asia-east1.run.app",
        "description": "🌐 Production Environment (GCP Cloud Run)"
    }
]

# Create FastAPI app instance with multiple server configurations
app = FastAPI(
    title="AbleClub Monitor API",
    description="🚀 AbleClub Monitor API - 開發版",
    version="1.0.0",
    docs_url="/docs",
    redoc_url="/redoc",
<<<<<<< HEAD
    servers=servers,
    # Configure Swagger UI to persist authorization
    swagger_ui_parameters={
        "persistAuthorization": True,
        "displayRequestDuration": True,
    }
)

# Configure CORS settings based on environment
if getattr(settings, 'ENABLE_CORS', False):
    # Development environment: allow all origins for Swagger UI testing
    allowed_origins = ["*"] if settings.LOG_LEVEL == "DEBUG" else [
        "https://ableclub-monitor-205163530380.asia-east1.run.app",  # Production
        "https://ableclub-monitor-dev-205163530380.asia-east1.run.app",  # Development
        "https://ableclub-monitor-prod.web.app",  # Firebase frontend (production)
        "https://ableclub-monitor-prod.firebaseapp.com",  # Firebase frontend (legacy)
        "http://127.0.0.1:8000",  # Local development
        "http://localhost:8000",  # Alternative local
    ]
    
    app.add_middleware(
        CORSMiddleware,
        allow_origins=allowed_origins,
        allow_credentials=True,
        allow_methods=["GET", "POST", "PUT", "DELETE", "PATCH", "OPTIONS"],
        allow_headers=["*"],
    )
=======
    openapi_version="3.0.2",  # 使用相容的 OpenAPI 版本
    servers=servers,
    # 使用原生 Swagger UI 的自訂配置
    swagger_ui_parameters={
        "persistAuthorization": True,
        "displayRequestDuration": True,
        "defaultModelsExpandDepth": 1,
        "defaultModelExpandDepth": 1,
        "displayOperationId": False,
        "filter": True
    }
)

# Configure CORS settings for development
# Always enable CORS in development for Swagger UI functionality
allowed_origins = ["*"] if settings.LOG_LEVEL == "DEBUG" else [
    "https://ableclub-monitor-205163530380.asia-east1.run.app",  # Production
    "https://ableclub-monitor-dev-205163530380.asia-east1.run.app",  # Development
    "http://127.0.0.1:8000",  # Local development
    "http://localhost:8000",  # Alternative local
]

app.add_middleware(
    CORSMiddleware,
    allow_origins=allowed_origins,
    allow_credentials=True,
    allow_methods=["GET", "POST", "PUT", "DELETE", "PATCH", "OPTIONS"],
    allow_headers=["*"],
)
>>>>>>> f40f1bbb

# Import unified error handler
from core.unified_error_handler import UnifiedErrorHandler, BusinessLogicException
from sqlalchemy.exc import SQLAlchemyError

@app.exception_handler(RequestValidationError)
async def validation_exception_handler(request: Request, exc: RequestValidationError):
    """
    Unified validation exception handler
    """
    return await UnifiedErrorHandler.validation_exception_handler(request, exc)

@app.exception_handler(HTTPException)
async def http_exception_handler(request: Request, exc: HTTPException):
    """
    Unified HTTP exception handler
    """
    return await UnifiedErrorHandler.http_exception_handler(request, exc)

@app.exception_handler(BusinessLogicException)
async def business_logic_exception_handler(request: Request, exc: BusinessLogicException):
    """
    Handle custom business logic exceptions
    """
    return UnifiedErrorHandler.create_error_response(
        message=exc.message,
        error_code=exc.error_code,
        status_code=exc.status_code
    )

@app.exception_handler(SQLAlchemyError)
async def sqlalchemy_exception_handler(request: Request, exc: SQLAlchemyError):
    """
    Handle database errors
    """
    return await UnifiedErrorHandler.sqlalchemy_exception_handler(request, exc)

@app.exception_handler(Exception)
async def general_exception_handler(request: Request, exc: Exception):
    """
    Handle unexpected exceptions
    """
    return await UnifiedErrorHandler.general_exception_handler(request, exc)

@app.get("/", 
         tags=["Root"], 
         summary="API 健康檢查",
         description="檢查 API 服務狀態")
def read_root():
    """
    Root endpoint to check API status.
    """
    return {"status": "ok", "message": "Welcome to the AbleClub Monitor API!"}



# Database initialization
from database.init import init_database, get_database_info

@app.on_event("startup")
async def startup_event():
    """
    Initialize database and start scheduler on application startup
    """
    try:
        # Initialize database
        init_database()
        
        # Start job scheduler if enabled
        if settings.SCHEDULER_ENABLED:
            from scheduler.job_scheduler import scheduler_manager
            await scheduler_manager.start_scheduler()
        else:
            print("ℹ️  Job scheduler is disabled in settings")
            
    except Exception as e:
        print(f"Startup initialization failed: {e}")
        # Don't fail the startup, just log the error


@app.on_event("shutdown")
async def shutdown_event():
    """
    Gracefully shutdown scheduler on application shutdown
    """
    try:
        if settings.SCHEDULER_ENABLED:
            from scheduler.job_scheduler import scheduler_manager
            await scheduler_manager.shutdown_scheduler()
    except Exception as e:
        print(f"Error during shutdown: {e}")

@app.get("/api/v1/system/database-info", 
         tags=["System"], 
         summary="取得資料庫資訊",
         description="檢查資料庫狀態和表格存在情況")
def database_info():
    """
    Get database information and table status
    """
    return get_database_info()

@app.post("/api/v1/system/init-database", 
          tags=["System"], 
          summary="初始化資料庫",
          description="手動初始化資料庫表格")
def manual_database_init():
    """
    Manually initialize database tables
    """
    from database.init import init_database
    success = init_database()
    return {
        "success": success,
        "message": "資料庫初始化完成" if success else "資料庫初始化失敗"
    }

# Include the main API router
# All routes from app/api/v1/api.py will be included under the /api/v1 prefix
app.include_router(api_router, prefix="/api/v1")

# The old notification endpoints are now removed from here
# and will be re-implemented under the new router structure.<|MERGE_RESOLUTION|>--- conflicted
+++ resolved
@@ -29,12 +29,15 @@
     version="1.0.0",
     docs_url="/docs",
     redoc_url="/redoc",
-<<<<<<< HEAD
+    openapi_version="3.0.2",
     servers=servers,
-    # Configure Swagger UI to persist authorization
     swagger_ui_parameters={
         "persistAuthorization": True,
         "displayRequestDuration": True,
+        "defaultModelsExpandDepth": 1,
+        "defaultModelExpandDepth": 1,
+        "displayOperationId": False,
+        "filter": True
     }
 )
 
@@ -57,37 +60,22 @@
         allow_methods=["GET", "POST", "PUT", "DELETE", "PATCH", "OPTIONS"],
         allow_headers=["*"],
     )
-=======
-    openapi_version="3.0.2",  # 使用相容的 OpenAPI 版本
-    servers=servers,
-    # 使用原生 Swagger UI 的自訂配置
-    swagger_ui_parameters={
-        "persistAuthorization": True,
-        "displayRequestDuration": True,
-        "defaultModelsExpandDepth": 1,
-        "defaultModelExpandDepth": 1,
-        "displayOperationId": False,
-        "filter": True
-    }
-)
-
-# Configure CORS settings for development
-# Always enable CORS in development for Swagger UI functionality
-allowed_origins = ["*"] if settings.LOG_LEVEL == "DEBUG" else [
-    "https://ableclub-monitor-205163530380.asia-east1.run.app",  # Production
-    "https://ableclub-monitor-dev-205163530380.asia-east1.run.app",  # Development
-    "http://127.0.0.1:8000",  # Local development
-    "http://localhost:8000",  # Alternative local
-]
-
-app.add_middleware(
-    CORSMiddleware,
-    allow_origins=allowed_origins,
-    allow_credentials=True,
-    allow_methods=["GET", "POST", "PUT", "DELETE", "PATCH", "OPTIONS"],
-    allow_headers=["*"],
-)
->>>>>>> f40f1bbb
+else:
+    # Always enable basic CORS for API functionality
+    allowed_origins = ["*"] if settings.LOG_LEVEL == "DEBUG" else [
+        "https://ableclub-monitor-205163530380.asia-east1.run.app",  # Production
+        "https://ableclub-monitor-dev-205163530380.asia-east1.run.app",  # Development
+        "http://127.0.0.1:8000",  # Local development
+        "http://localhost:8000",  # Alternative local
+    ]
+
+    app.add_middleware(
+        CORSMiddleware,
+        allow_origins=allowed_origins,
+        allow_credentials=True,
+        allow_methods=["GET", "POST", "PUT", "DELETE", "PATCH", "OPTIONS"],
+        allow_headers=["*"],
+    )
 
 # Import unified error handler
 from core.unified_error_handler import UnifiedErrorHandler, BusinessLogicException
