from pydantic import BaseModel, Field, field_validator, model_validator, ConfigDict
from typing import Optional, List
from datetime import datetime
import re


class NotifySettingBase(BaseModel):
    """通知設定的基礎資料模型"""
    notify_type: str = Field(..., description="通知類型")
<<<<<<< HEAD
    email_address: Optional[str] = Field(default=None, description="Email 地址 (當 notify_type 為 email 時必填)")
    keywords: Optional[List[str]] = Field(default=[], description="關鍵字列表")
=======
    email_address: Optional[str] = Field(default=None, description="Email 地址")
    keywords: List[str] = Field(default=[], description="關鍵字列表")


class NotifySettingCreate(NotifySettingBase):
    """通知設定建立請求的資料模型"""
>>>>>>> f40f1bbb

    @field_validator('notify_type')
    @classmethod
    def validate_notify_type(cls, v):
        """驗證 notify_type 不可為空字串"""
        if v == "":
            raise ValueError("請確實填寫通知類型")
        return v

    @model_validator(mode='after')
    def validate_email_when_email_type(self):
        """條件式驗證：當 notify_type 為 'email' 時，email_address 必須存在且格式正確"""
        if self.notify_type == "email":
            if not self.email_address or self.email_address.strip() == "":
                raise ValueError("Email 通知類型必須提供有效的 Email 地址")
            
            # 驗證 Email 格式
            email_pattern = r'^[a-zA-Z0-9._%+-]+@[a-zA-Z0-9.-]+\.[a-zA-Z]{2,}$'
            if not re.match(email_pattern, self.email_address):
                raise ValueError("Email 地址格式不正確")
        
        return self

    model_config = ConfigDict(
        json_schema_extra={
            "example": {
                "notify_type": "email",
                "email_address": "user@example.com",
<<<<<<< HEAD
                "keywords": ["Python", "FastAPI", "程式設計"]
=======
                "keywords": ["Python", "FastAPI"]
>>>>>>> f40f1bbb
            }
        }
    )


class NotifySettingUpdate(BaseModel):
    """通知設定更新請求的資料模型"""
    notify_type: Optional[str] = Field(default=None, description="通知類型")
    email_address: Optional[str] = Field(default=None, description="Email 地址")
    is_active: Optional[bool] = Field(default=None, description="是否啟用")
    keywords: Optional[List[str]] = Field(default=None, description="關鍵字列表")

    @field_validator('notify_type')
    @classmethod
    def validate_notify_type(cls, v):
        """驗證 notify_type 不可為空字串"""
        if v is not None and v == "":
            raise ValueError("請確實填寫通知類型")
        return v

    @field_validator('email_address')
    @classmethod
    def validate_email_address(cls, v):
        """驗證 email_address 不可為空字串"""
        if v is not None and v == "":
            raise ValueError("Email 地址不可為空字串")
        return v

    model_config = ConfigDict(
        json_schema_extra={
            "example": {
                "notify_type": "telegram",
                "email_address": "newemail@example.com",
                "is_active": True,
                "keywords": ["Python", "FastAPI", "React"]
            }
        }
    )


class NotifySettingResponse(BaseModel):
    """通知設定回應的資料模型"""
    id: int = Field(..., description="通知設定 ID")
    user_id: int = Field(..., description="使用者 ID")
    notify_type: str = Field(..., description="通知類型")
    email_address: Optional[str] = Field(default=None, description="Email 地址")
    is_active: bool = Field(..., description="是否啟用")
    created_at: datetime = Field(..., description="建立時間")
    updated_at: datetime = Field(..., description="更新時間")
    keywords: List[str] = Field(default=[], description="使用者設定的關鍵字列表")

    model_config = ConfigDict(
        from_attributes=True,
        json_schema_extra={
            "example": {
                "id": 1,
                "user_id": 1,
                "notify_type": "email",
                "email_address": "user@example.com",
                "is_active": True,
                "created_at": "2024-01-01T00:00:00",
                "updated_at": "2024-01-01T00:00:00",
                "keywords": ["Python", "FastAPI"]
            }
        }
    )


class NotifySettingListResponse(BaseModel):
    """通知設定列表回應的資料模型"""
    items: List[NotifySettingResponse] = Field(..., description="通知設定列表")
    total: int = Field(..., description="總筆數")

    model_config = ConfigDict(
        json_schema_extra={
            "example": {
                "items": [
                    {
                        "id": 1,
                        "user_id": 1,
                        "notify_type": "email",
                        "email_address": "user@example.com",
                        "is_active": True,
                        "created_at": "2024-01-01T00:00:00",
                        "updated_at": "2024-01-01T00:00:00",
                        "keywords": ["Python", "FastAPI"]
                    }
                ],
                "total": 1
            }
        }
    )<|MERGE_RESOLUTION|>--- conflicted
+++ resolved
@@ -7,17 +7,12 @@
 class NotifySettingBase(BaseModel):
     """通知設定的基礎資料模型"""
     notify_type: str = Field(..., description="通知類型")
-<<<<<<< HEAD
-    email_address: Optional[str] = Field(default=None, description="Email 地址 (當 notify_type 為 email 時必填)")
-    keywords: Optional[List[str]] = Field(default=[], description="關鍵字列表")
-=======
     email_address: Optional[str] = Field(default=None, description="Email 地址")
     keywords: List[str] = Field(default=[], description="關鍵字列表")
 
 
 class NotifySettingCreate(NotifySettingBase):
     """通知設定建立請求的資料模型"""
->>>>>>> f40f1bbb
 
     @field_validator('notify_type')
     @classmethod
@@ -46,11 +41,7 @@
             "example": {
                 "notify_type": "email",
                 "email_address": "user@example.com",
-<<<<<<< HEAD
-                "keywords": ["Python", "FastAPI", "程式設計"]
-=======
                 "keywords": ["Python", "FastAPI"]
->>>>>>> f40f1bbb
             }
         }
     )
