--- conflicted
+++ resolved
@@ -83,247 +83,6 @@
 API 層 (FastAPI) → 業務邏輯層 (爬蟲/通知) → 資料存取層 (CRUD) → 資料模型層 (SQLAlchemy)
 ```
 
-<<<<<<< HEAD
-### 核心模組說明
-
-| 模組 | 功能 | 技術 |
-|------|------|------|
-| **API 層** | RESTful API 端點，版本控制 | FastAPI + Uvicorn |
-| **認證系統** | JWT 登入、邀請碼註冊、開發環境認證 | JWT + Bcrypt |
-| **管理系統** | 使用者管理、邀請碼管理、系統管理 | FastAPI + SQLAlchemy |
-| **通知設定** | 個人化通知偏好管理 | FastAPI + CRUD |
-| **關鍵字管理** | 個人化關鍵字過濾、冪等操作 | FastAPI + CRUD |
-| **資料層** | ORM 模型、CRUD 操作 | SQLAlchemy + SQLite/PostgreSQL |
-| **錯誤處理** | 統一錯誤處理機制、異常管理 | FastAPI Exception Handler |
-| **爬蟲系統** | AbleClub 網站監控 | Playwright + Selenium |
-| **通知系統** | Email + Telegram 多管道 | SMTP + Bot API |
-| **測試系統** | 單元測試、覆蓋率報告 | pytest + asyncio |
-
-### 設計原則
-
-- **關注點分離**: 各模組職責明確分工
-- **依賴注入**: 使用 FastAPI 的依賴注入系統
-- **配置管理**: 集中式環境變數管理
-- **錯誤處理**: 統一的 API 錯誤回應格式
-- **測試驅動**: 完整的單元測試覆蓋
-
-## 🔧 功能使用指南
-
-### API 服務
-
-```bash
-# 啟動 API 服務器（開發模式）
-uvicorn app.main:app --reload --host 127.0.0.1 --port 8000
-
-# API 服務會在以下位址運行：
-# - 主要 API: http://127.0.0.1:8000
-# - API 文件: http://127.0.0.1:8000/docs
-# - 替代文件: http://127.0.0.1:8000/redoc
-```
-
-### 認證 API
-
-```bash
-# 使用者註冊（需要邀請碼）
-curl -X POST "http://127.0.0.1:8000/api/v1/auth/login-or-register" \
-  -H "Content-Type: application/json" \
-  -d '{"username": "user@example.com", "password": "password123", "inviteCode": "VALIDCODE"}'
-
-# 使用者登入
-curl -X POST "http://127.0.0.1:8000/api/v1/auth/login-or-register" \
-  -H "Content-Type: application/json" \
-  -d '{"username": "user@example.com", "password": "password123"}'
-
-# 檢查使用者狀態
-curl -X GET "http://127.0.0.1:8000/api/v1/users/check-status?username=user@example.com"
-
-# 開發環境登入（僅限開發）
-curl -X POST "http://127.0.0.1:8000/api/v1/dev/login" \
-  -H "Content-Type: application/json" \
-  -d '{"username": "dev@example.com"}'
-```
-
-### 管理員 API
-
-```bash
-# 取得所有使用者列表（需管理員權限）
-curl -X GET "http://127.0.0.1:8000/api/v1/admin/users" \
-  -H "Authorization: Bearer YOUR_JWT_TOKEN"
-
-# 建立邀請碼（需管理員權限）
-curl -X POST "http://127.0.0.1:8000/api/v1/admin/invitation-codes" \
-  -H "Authorization: Bearer YOUR_JWT_TOKEN" \
-  -H "Content-Type: application/json" \
-  -d '{"code": "NEWCODE", "expiry_days": 7}'
-```
-
-### 通知設定 API（Singleton Resource 設計）
-
-這組 API 圍繞當前登入的使用者 (/me)，採納了「單例資源」設計模式。前端不需要關心 id，只需透過不同的 HTTP 方法操作 `/api/v1/me/notify-settings/` 這個唯一的路徑即可。
-
-| HTTP 方法 | 路徑 | 功能 | 狀態碼 |
-|-----------|------|------|--------|
-| `GET` | `/api/v1/me/notify-settings/` | 查詢當前使用者的通知設定 | 200 OK / 404 Not Found |
-| `POST` | `/api/v1/me/notify-settings/` | 建立當前使用者的通知設定 | 201 Created / 409 Conflict |
-| `PUT` | `/api/v1/me/notify-settings/` | 更新當前使用者的通知設定 | 200 OK / 404 Not Found |
-| `DELETE` | `/api/v1/me/notify-settings/` | 刪除當前使用者的通知設定 | 204 No Content / 404 Not Found |
-
-```bash
-# 建立通知設定（初次設定）
-curl -X POST "http://127.0.0.1:8000/api/v1/me/notify-settings/" \
-  -H "Authorization: Bearer YOUR_JWT_TOKEN" \
-  -H "Content-Type: application/json" \
-  -d '{
-    "notify_type": "email",
-    "email_address": "user@example.com",
-    "keywords": ["Python", "FastAPI"]
-  }'
-
-# 查詢通知設定
-curl -X GET "http://127.0.0.1:8000/api/v1/me/notify-settings/" \
-  -H "Authorization: Bearer YOUR_JWT_TOKEN"
-
-# 更新通知設定
-curl -X PUT "http://127.0.0.1:8000/api/v1/me/notify-settings/" \
-  -H "Authorization: Bearer YOUR_JWT_TOKEN" \
-  -H "Content-Type: application/json" \
-  -d '{
-    "notify_type": "telegram",
-    "email_address": null,
-    "keywords": ["React", "Vue"]
-  }'
-
-# 刪除通知設定
-curl -X DELETE "http://127.0.0.1:8000/api/v1/me/notify-settings/" \
-  -H "Authorization: Bearer YOUR_JWT_TOKEN"
-```
-
-**通知設定 API 特色**：
-- 🔄 **Singleton Resource 模式**：每個使用者只能有一組通知設定
-- ⚡ **簡化的路徑設計**：無需處理複雜的 ID 參數
-- 🔗 **內建關鍵字整合**：設定中自動包含使用者的關鍵字列表
-- 🛡️ **完整的錯誤處理**：支援 404, 409, 400 等標準 HTTP 狀態碼
-- 📧 **條件式驗證**：Email 類型通知必須提供有效的 Email 地址
-
-### 關鍵字管理 API
-
-關鍵字管理功能讓使用者設定個人化的關鍵字列表，用於過濾和篩選通知內容。
-
-```bash
-# 取得個人關鍵字列表
-curl -X GET "http://127.0.0.1:8000/api/v1/me/keywords/" \
-  -H "Authorization: Bearer YOUR_JWT_TOKEN"
-
-# 回應範例：["Python", "FastAPI", "React"]
-
-# 更新關鍵字列表（完整替換）
-curl -X PUT "http://127.0.0.1:8000/api/v1/me/keywords/" \
-  -H "Authorization: Bearer YOUR_JWT_TOKEN" \
-  -H "Content-Type: application/json" \
-  -d '["Python", "FastAPI", "Vue.js"]'
-
-# 回應範例：["Python", "FastAPI", "Vue.js"]
-
-# 清空所有關鍵字
-curl -X PUT "http://127.0.0.1:8000/api/v1/me/keywords/" \
-  -H "Authorization: Bearer YOUR_JWT_TOKEN" \
-  -H "Content-Type: application/json" \
-  -d '[]'
-
-# 回應範例：[]
-```
-
-**關鍵字 API 特色**：
-- 🔄 **完整替換語義**：PUT 操作會先刪除所有現有關鍵字，再設定新的列表
-- ⚡ **冪等性設計**：重複執行相同請求不會產生副作用
-- 🗃️ **簡潔格式**：直接使用字串陣列，無需複雜的 JSON 結構
-- 🔗 **自動整合**：關鍵字會自動顯示在通知設定回應中
-- 🚫 **支援清空**：傳送空陣列可清除所有關鍵字
-
-### 通知功能
-
-```bash
-# 取得支援的通知管道
-curl -X GET "http://127.0.0.1:8000/api/v1/notifications/channels"
-
-# 測試 Email 通知
-curl -X GET "http://127.0.0.1:8000/api/v1/notifications/test-email"
-
-# 發送自訂通知
-curl -X POST "http://127.0.0.1:8000/api/v1/notifications/send" \
-  -H "Content-Type: application/json" \
-  -d '{"message": "測試訊息", "channel": "email", "subject": "測試主旨"}'
-```
-
-### 網頁抓取功能
-
-```bash
-# 確保虛擬環境已激活
-source .venv/bin/activate
-
-# 執行抓取任務
-python -m scraper.tasks
-```
-
-## 🌐 環境變數設定
-
-在 `.env` 檔案中設定以下變數：
-
-```bash
-# 資料庫連線 (選擇其中一種)
-# 本地開發 - SQLite
-DATABASE_URL="sqlite:///./ableclub_monitor.db"
-
-# 生產環境/雲端部署 - PostgreSQL (Neon)
-# DATABASE_URL="postgresql://user:password@host:port/database?sslmode=require"
-
-# JWT 認證設定
-SECRET_KEY="your_very_secret_key_here"
-ALGORITHM="HS256"
-ACCESS_TOKEN_EXPIRE_MINUTES=30
-
-# Email 通知設定
-EMAIL_DEBUG_MODE=false
-EMAIL_USER="your_gmail@gmail.com"
-EMAIL_PASSWORD="your_16_digit_app_password"
-DEFAULT_NOTIFICATION_EMAIL="recipient@example.com"
-
-# Telegram 通知設定
-TELEGRAM_BOT_TOKEN="your_bot_token"
-TELEGRAM_CHAT_ID="your_chat_id"
-```
-
-## 🧪 測試標準作業程序
-
-本專案採用 Test-Driven Development (TDD) 方法，並使用 `pytest` 作為測試框架。
-
-### 執行測試
-
-```bash
-# 確保虛擬環境已激活
-source .venv/bin/activate
-
-# 執行所有測試
-pytest
-
-# 執行特定測試檔案
-pytest tests/test_auth_api.py
-
-# 執行測試並顯示覆蓋率
-pytest --cov=app
-
-# 執行測試並顯示詳細資訊
-pytest -v
-```
-
-### 測試覆蓋率
-
-目前測試覆蓋率：**98%**
-
-- 認證 API：100% 覆蓋
-- 使用者管理：100% 覆蓋
-- 核心功能：94% 覆蓋
-=======
 ### 核心模組
 
 | 模組 | 功能 |
@@ -334,7 +93,6 @@
 | **爬蟲系統** | 監控 AbleClub 網站的更新。 |
 | **通知系統** | 支援 Email 和 Telegram 等多管道通知。 |
 | **測試系統** | 使用 pytest 進行完整的單元與整合測試。 |
->>>>>>> 65e0e854
 
 ## 📊 技術棧
 
