# AbleClub Monitor

一個用於監控和抓取 AbleClub Taiwan 網站資訊的專案，包含完整的認證系統、通知功能和 Web API。

## 🚀 開發環境啟動指南

### 📋 首次設定

```bash
# 1. 建立虛擬環境（首次使用）
python3 -m venv .venv

# 2. 建立環境變數檔案
# 複製範本檔案，並根據您的本機環境進行設定
cp .env.example .env

# 3. 編輯 .env 檔案，設定必要的環境變數
# 例如：資料庫路徑、Email 帳號等
```

### ⚡ 開發環境啟動流程

```bash
# 1. 激活虛擬環境
source .venv/bin/activate

# 2. 安裝/更新依賴套件
pip install -r requirements.txt

# 3. 啟動 FastAPI 開發服務器
uvicorn app.main:app --reload --host 127.0.0.1 --port 8000

# 4. 關閉 FastAPI 開發服務器
uvicorn app.main:app --reload --host 127.0.0.1 --port 8000 --workers 1 --no-reload

```



### 🔍 驗證啟動狀態

```bash
# 檢查 API 是否正常運行
curl http://127.0.0.1:8000/

# 預期回應：{"status":"ok","message":"Welcome to the AbleClub Monitor API!"}

# 查看 API 文件
# 瀏覽器開啟：http://127.0.0.1:8000/docs
```

### 🔧 常用開發指令

```bash
# 更新 requirements.txt（安裝新套件後）
pip freeze > requirements.txt

# 執行測試
pytest

# 執行測試並查看覆蓋率
pytest --cov=app
```

## 📁 專案結構

```
ableclub_monitor/
├── app/              # 主要應用程式 (FastAPI)
├── core/             # 核心配置與工具
├── database/         # 資料庫相關
├── models/           # SQLAlchemy 資料模型
├── schemas/          # Pydantic 資料驗證
├── crud/             # 資料庫操作層
├── scraper/          # 網頁抓取功能
├── notifications/    # 通知系統
├── tests/            # 測試套件
├── deploy/           # 部署相關腳本 (詳細說明請見內部文件)
├── requirements.txt  # Python 依賴套件
├── Dockerfile        # Docker 容器設定
└── README.md         # 專案說明文件
```

## 🏗️ 架構設計

此專案採用 **分層架構 (Layered Architecture)** 設計，實現了關注點分離，提高了程式碼的可維護性與可擴展性。

```
API 層 (FastAPI) → 業務邏輯層 (爬蟲/通知) → 資料存取層 (CRUD) → 資料模型層 (SQLAlchemy)
```

<<<<<<< HEAD
### 核心模組
=======
### 核心模組說明

| 模組 | 功能 | 技術 |
|------|------|------|
| **API 層** | RESTful API 端點，版本控制 | FastAPI + Uvicorn |
| **認證系統** | JWT 登入、邀請碼註冊、開發環境認證 | JWT + Bcrypt |
| **管理系統** | 使用者管理、邀請碼管理、系統管理 | FastAPI + SQLAlchemy |
| **通知設定** | 個人化通知偏好管理 | FastAPI + CRUD |
| **關鍵字管理** | 個人化關鍵字過濾、冪等操作 | FastAPI + CRUD |
| **資料層** | ORM 模型、CRUD 操作 | SQLAlchemy + SQLite/PostgreSQL |
| **錯誤處理** | 統一錯誤處理機制、異常管理 | FastAPI Exception Handler |
| **爬蟲系統** | AbleClub 網站監控 | Playwright + Selenium |
| **通知系統** | Email + Telegram 多管道 | SMTP + Bot API |
| **測試系統** | 單元測試、覆蓋率報告 | pytest + asyncio |

### 設計原則

- **關注點分離**: 各模組職責明確分工
- **依賴注入**: 使用 FastAPI 的依賴注入系統
- **配置管理**: 集中式環境變數管理
- **錯誤處理**: 統一的 API 錯誤回應格式
- **測試驅動**: 完整的單元測試覆蓋

## 🔧 功能使用指南

### API 服務

```bash
# 啟動 API 服務器（開發模式）
uvicorn app.main:app --reload --host 127.0.0.1 --port 8000

# API 服務會在以下位址運行：
# - 主要 API: http://127.0.0.1:8000
# - API 文件: http://127.0.0.1:8000/docs
# - 替代文件: http://127.0.0.1:8000/redoc
```

### 認證 API

```bash
# 使用者註冊（需要邀請碼）
curl -X POST "http://127.0.0.1:8000/api/v1/auth/login-or-register" \
  -H "Content-Type: application/json" \
  -d '{"username": "user@example.com", "password": "password123", "inviteCode": "VALIDCODE"}'

# 使用者登入
curl -X POST "http://127.0.0.1:8000/api/v1/auth/login-or-register" \
  -H "Content-Type: application/json" \
  -d '{"username": "user@example.com", "password": "password123"}'

# 檢查使用者狀態
curl -X GET "http://127.0.0.1:8000/api/v1/users/check-status?username=user@example.com"

# 開發環境登入（僅限開發）
curl -X POST "http://127.0.0.1:8000/api/v1/dev/login" \
  -H "Content-Type: application/json" \
  -d '{"username": "dev@example.com"}'
```

### 管理員 API

```bash
# 取得所有使用者列表（需管理員權限）
curl -X GET "http://127.0.0.1:8000/api/v1/admin/users" \
  -H "Authorization: Bearer YOUR_JWT_TOKEN"

# 建立邀請碼（需管理員權限）
curl -X POST "http://127.0.0.1:8000/api/v1/admin/invitation-codes" \
  -H "Authorization: Bearer YOUR_JWT_TOKEN" \
  -H "Content-Type: application/json" \
  -d '{"code": "NEWCODE", "expiry_days": 7}'
```

### 通知設定 API（Singleton Resource 設計）

這組 API 圍繞當前登入的使用者 (/me)，採納了「單例資源」設計模式。前端不需要關心 id，只需透過不同的 HTTP 方法操作 `/api/v1/me/notify-settings/` 這個唯一的路徑即可。

| HTTP 方法 | 路徑 | 功能 | 狀態碼 |
|-----------|------|------|--------|
| `GET` | `/api/v1/me/notify-settings/` | 查詢當前使用者的通知設定 | 200 OK / 404 Not Found |
| `POST` | `/api/v1/me/notify-settings/` | 建立當前使用者的通知設定 | 201 Created / 409 Conflict |
| `PUT` | `/api/v1/me/notify-settings/` | 更新當前使用者的通知設定 | 200 OK / 404 Not Found |
| `DELETE` | `/api/v1/me/notify-settings/` | 刪除當前使用者的通知設定 | 204 No Content / 404 Not Found |

```bash
# 建立通知設定（初次設定）
curl -X POST "http://127.0.0.1:8000/api/v1/me/notify-settings/" \
  -H "Authorization: Bearer YOUR_JWT_TOKEN" \
  -H "Content-Type: application/json" \
  -d '{
    "notify_type": "email",
    "email_address": "user@example.com",
    "keywords": ["Python", "FastAPI"]
  }'

# 查詢通知設定
curl -X GET "http://127.0.0.1:8000/api/v1/me/notify-settings/" \
  -H "Authorization: Bearer YOUR_JWT_TOKEN"

# 更新通知設定
curl -X PUT "http://127.0.0.1:8000/api/v1/me/notify-settings/" \
  -H "Authorization: Bearer YOUR_JWT_TOKEN" \
  -H "Content-Type: application/json" \
  -d '{
    "notify_type": "telegram",
    "email_address": null,
    "keywords": ["React", "Vue"]
  }'

# 刪除通知設定
curl -X DELETE "http://127.0.0.1:8000/api/v1/me/notify-settings/" \
  -H "Authorization: Bearer YOUR_JWT_TOKEN"
```

**通知設定 API 特色**：
- 🔄 **Singleton Resource 模式**：每個使用者只能有一組通知設定
- ⚡ **簡化的路徑設計**：無需處理複雜的 ID 參數
- 🔗 **內建關鍵字整合**：設定中自動包含使用者的關鍵字列表
- 🛡️ **完整的錯誤處理**：支援 404, 409, 400 等標準 HTTP 狀態碼
- 📧 **條件式驗證**：Email 類型通知必須提供有效的 Email 地址

### 關鍵字管理 API

關鍵字管理功能讓使用者設定個人化的關鍵字列表，用於過濾和篩選通知內容。

```bash
# 取得個人關鍵字列表
curl -X GET "http://127.0.0.1:8000/api/v1/me/keywords/" \
  -H "Authorization: Bearer YOUR_JWT_TOKEN"

# 回應範例：["Python", "FastAPI", "React"]

# 更新關鍵字列表（完整替換）
curl -X PUT "http://127.0.0.1:8000/api/v1/me/keywords/" \
  -H "Authorization: Bearer YOUR_JWT_TOKEN" \
  -H "Content-Type: application/json" \
  -d '["Python", "FastAPI", "Vue.js"]'

# 回應範例：["Python", "FastAPI", "Vue.js"]

# 清空所有關鍵字
curl -X PUT "http://127.0.0.1:8000/api/v1/me/keywords/" \
  -H "Authorization: Bearer YOUR_JWT_TOKEN" \
  -H "Content-Type: application/json" \
  -d '[]'

# 回應範例：[]
```

**關鍵字 API 特色**：
- 🔄 **完整替換語義**：PUT 操作會先刪除所有現有關鍵字，再設定新的列表
- ⚡ **冪等性設計**：重複執行相同請求不會產生副作用
- 🗃️ **簡潔格式**：直接使用字串陣列，無需複雜的 JSON 結構
- 🔗 **自動整合**：關鍵字會自動顯示在通知設定回應中
- 🚫 **支援清空**：傳送空陣列可清除所有關鍵字

### 通知功能
>>>>>>> f40f1bbb

| 模組 | 功能 |
|------|------|
| **API 層** | 提供 RESTful API 端點，並進行版本控制。 |
| **認證系統** | 實現 JWT 登入、邀請碼註冊。 |
| **資料層** | 使用 SQLAlchemy ORM 進行資料庫操作。 |
| **爬蟲系統** | 監控 AbleClub 網站的更新。 |
| **通知系統** | 支援 Email 和 Telegram 等多管道通知。 |
| **測試系統** | 使用 pytest 進行完整的單元與整合測試。 |

## 📊 技術棧

- **後端框架**: FastAPI, Uvicorn
- **資料庫**: SQLAlchemy, SQLite (開發), PostgreSQL (生產)
- **網頁爬蟲**: Playwright, BeautifulSoup4
- **安全與認證**: Passlib (Bcrypt), Python-JOSE (JWT)
- **測試框架**: pytest, pytest-asyncio, HTTPX
- **容器化**: Docker

## 🐳 Docker 運行

```bash
# 建立 Docker 映像檔
docker build -t ableclub-monitor .

# 使用 Docker Compose 啟動
docker-compose up -d

# 查看容器狀態
docker-compose ps

# 停止服務
docker-compose down
```

---

**專案特色**：
- ✅ 完整的 JWT 認證系統
- ✅ 邀請碼註冊機制
- ✅ 多管道通知系統
- ✅ 個人化關鍵字管理
- ✅ 穩定的網頁爬蟲
- ✅ 高測試覆蓋率
- ✅ 完整的 API 文檔
- ✅ Docker 容器化支援<|MERGE_RESOLUTION|>--- conflicted
+++ resolved
@@ -89,10 +89,7 @@
 API 層 (FastAPI) → 業務邏輯層 (爬蟲/通知) → 資料存取層 (CRUD) → 資料模型層 (SQLAlchemy)
 ```
 
-<<<<<<< HEAD
 ### 核心模組
-=======
-### 核心模組說明
 
 | 模組 | 功能 | 技術 |
 |------|------|------|
@@ -249,16 +246,88 @@
 - 🚫 **支援清空**：傳送空陣列可清除所有關鍵字
 
 ### 通知功能
->>>>>>> f40f1bbb
-
-| 模組 | 功能 |
-|------|------|
-| **API 層** | 提供 RESTful API 端點，並進行版本控制。 |
-| **認證系統** | 實現 JWT 登入、邀請碼註冊。 |
-| **資料層** | 使用 SQLAlchemy ORM 進行資料庫操作。 |
-| **爬蟲系統** | 監控 AbleClub 網站的更新。 |
-| **通知系統** | 支援 Email 和 Telegram 等多管道通知。 |
-| **測試系統** | 使用 pytest 進行完整的單元與整合測試。 |
+
+```bash
+# 取得支援的通知管道
+curl -X GET "http://127.0.0.1:8000/api/v1/notifications/channels"
+
+# 測試 Email 通知
+curl -X GET "http://127.0.0.1:8000/api/v1/notifications/test-email"
+
+# 發送自訂通知
+curl -X POST "http://127.0.0.1:8000/api/v1/notifications/send" \
+  -H "Content-Type: application/json" \
+  -d '{"message": "測試訊息", "channel": "email", "subject": "測試主旨"}'
+```
+
+### 網頁抓取功能
+
+```bash
+# 確保虛擬環境已激活
+source .venv/bin/activate
+
+# 執行抓取任務
+python -m scraper.tasks
+```
+
+## 🌐 環境變數設定
+
+在 `.env` 檔案中設定以下變數：
+
+```bash
+# 資料庫連線 (選擇其中一種)
+# 本地開發 - SQLite
+DATABASE_URL="sqlite:///./ableclub_monitor.db"
+
+# 生產環境/雲端部署 - PostgreSQL (Neon)
+# DATABASE_URL="postgresql://user:password@host:port/database?sslmode=require"
+
+# JWT 認證設定
+SECRET_KEY="your_very_secret_key_here"
+ALGORITHM="HS256"
+ACCESS_TOKEN_EXPIRE_MINUTES=30
+
+# Email 通知設定
+EMAIL_DEBUG_MODE=false
+EMAIL_USER="your_gmail@gmail.com"
+EMAIL_PASSWORD="your_16_digit_app_password"
+DEFAULT_NOTIFICATION_EMAIL="recipient@example.com"
+
+# Telegram 通知設定
+TELEGRAM_BOT_TOKEN="your_bot_token"
+TELEGRAM_CHAT_ID="your_chat_id"
+```
+
+## 🧪 測試標準作業程序
+
+本專案採用 Test-Driven Development (TDD) 方法，並使用 `pytest` 作為測試框架。
+
+### 執行測試
+
+```bash
+# 確保虛擬環境已激活
+source .venv/bin/activate
+
+# 執行所有測試
+pytest
+
+# 執行特定測試檔案
+pytest tests/test_auth_api.py
+
+# 執行測試並顯示覆蓋率
+pytest --cov=app
+
+# 執行測試並顯示詳細資訊
+pytest -v
+```
+
+### 測試覆蓋率
+
+目前測試覆蓋率：**98%**
+
+- 認證 API：100% 覆蓋
+- 使用者管理：100% 覆蓋
+- 核心功能：94% 覆蓋
 
 ## 📊 技術棧
 
